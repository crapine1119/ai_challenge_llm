# JobKorea GenAI Job Description (JD) Generation Project

> 본 프로젝트는 korcen (Apache-2.0)을 포함하고 있으며, 패키징 이슈로 경로만 일부 수정하여 사용합니다.


---
# 설치 방법
### Git
> git clone https://github.com/crapine1119/ai_challenge_llm.git

### Backend
1. docker 설치
> https://docs.docker.com/desktop/setup/install/mac-install/
2. uv 설치
> curl -LsSf https://astral.sh/uv/install.sh | sh
3. env 설정
> cd backend \
> cp .env.example .env

**! .env의 OPENAI_API_KEY에 api key를 반드시 등록해주세요** 


### Frontend
<<<<<<< HEAD
(현재 버그가 있어 수정이 필요한 상황입니다. 백엔드는 정상적으로 작동합니다. 패키징 에러로 당일 저녁에 수정해서 다시 올리겠습니다.)
=======
(현재 버그가 있어 수정이 필요한 상황입니다. 백엔드는 정상적으로 작동합니다. 패키징 에러로 당일 내 수정해서 다시 올리겠습니다.)
>>>>>>> b85f78b9
1. macOS/Linux nvm: Node LTS 설치 (권장: 20.x 또는 22.x)\
   (이미 설치 되어있다면 넘어가셔도 됩니다.)
> curl -fsSL https://raw.githubusercontent.com/nvm-sh/nvm/v0.39.7/install.sh | bash

2. 모듈 설치 (새로운 터미널에서 실행)
> nvm install --lts \
> nvm use --lts \

# 프로젝트 초기화 (이미 있다면 생략)
npm init -y

# 런타임 의존성
npm i vue@3.5.19 vue-router@4.4.5 pinia@2.3.1

# 개발 의존성
npm i -D vite@5.4.10 @vitejs/plugin-vue@5.1.4 typescript@5.5.4
npm i -D tailwindcss@3.4.14 postcss@8.4.41 autoprefixer@10.4.20
# 두 파일 자동 생성 (이미 있으면 건너뛰어도 됨)
npx tailwindcss init -p

> 
> 
> > cd frontend \
> npm install

# 실행 방법 
1. backend 실행
> cd {project root} \
> chmod +x scripts/run_backend.sh \
> scripts/run_backend.sh start

2. frontend 실행
> cd {project root} \
> cd frontend \
> npm install \
> npm run dev

3. 브라우저 실행
> http://localhost:5173

* 기타
>./scripts/run_backend.sh stop \
>./scripts/run_backend.sh logs \

>./scripts/run_frontend.sh status \
>./scripts/run_frontend.sh logs \
>./scripts/run_frontend.sh stop

# 앱 설명
접속시: 회사 / 직무 선택 (다른 회사 / 직무를 원할 경우 3으로 이동합니다. 이외에는 순서대로 진행합니다)
1. 직무 분석하기:
   - 분석하기를 누를 경우 먼저 회사의 스타일을 추출하고, 현재 화면에 보이는 스타일들을 활용하여 JD 생성을 진행합니다.
   - 해당 스타일은 사전에 설정한 3가지 템플릿 (간결, 상세, 트렌디)을 기준과, JD를 기반으로 LLM이 생성한 결과입니다.
   - 해당 페이지는 실서비스에서 배치 (사용자가 적은 시간에 자동으로)로 실행되는 것을 목표로 합니다. 

2. 실시간 JD 생성하기
   - 분석하기에서 사전에 생성한 JD를, 마치 실시간 서비스인것 처럼 보여주는 페이지입니다.
   - 추후에 생성된 JD를 사용자의 입력을 받아 수정하고, 이를 기반으로 LLM을 재생성하는 기능을 추가할 예정입니다. \
     (backend에만 해당 기능이 존재하고 frontend에는 반영되지 않았습니다.)
   - 또한, 생성 기능이 추가될 경우 아래의 전략에서 제시할 JD 갤러리 페이지를 팝업으로 보여줄 예정입니다. 

3. 직무 추가하기
   - 잡코리아 웹에 표시되는 회사 및 직무명의 코드를 기입할 경우, 새로운 직무에 대한 JD를 생성할 수 있습니다.

4. 주의사항
   - PoC용 앱으로 LLM을 활용하여 빠르게 frontend 코드를 구현하여, 안정성이 떨어질 수 있습니다. \
   페이지 로드가 안된다면 새로 고침을 누르거나 재접속해주시면 감사하겠습니다.
   - 직무 추가하기의 경우 PoC용으로 잡코리아 backend를 모방하기 위해 임시로 구현하였습니다. \
   과하게 요청할 경우 접속 인증이 필요하여, 실패하는 경우가 발생합니다. 이 경우에는 해당 페이지로 직접 접속하여 인증을 해제해주시면 다시 정상적으로 작동합니다.


---

# 1. 문제 정의

### JD 생성 서비스의 문제점
📌 이슈1. LLM의 부정확한 응답 및 민감 정보 처리 문제
> 기업 정보에 없는 내용을 임의로 생성하거나, 성별·연령 등 부적절한 조건이 포함되는 경우 발생 \
> 욕설 또는 민감한 정보(예: 연봉)에 대한 비판 없는 응답 문제 발생

📌이슈2. LLM 응답 지연으로 인한 사용자 이탈

본 프로젝트에서는 LLM 서비스를 운영하면서 피할 수 없는 위 두가지 문제를 다음의 방법들을 통해 해결하려고 한다.

1) Prompt Engineering 기반의 사전 Entity 추출 및 통제
2) 가드레일 (input, output) 정책과 통제된 정보를 기반으로 한 JD 생성
3) Queue 관리에 기반한 실시간 대기 정보 제공

## 1.1. Targets & Strategies Summary

- **Entity Extraction**: 기업·JD·질의에서 도메인 필드 추출 (역량, 우대, 근무형태 등)
  - 사전에 내용을 미리 추출함으로써 RAG 방식으로 Hallucination 및 민감 정보를 통제하기 위함
  - 템플릿 형태로 가공하여 사용자에게 보여줌
- **JD Generation**: 템플릿 (섹션, 스타일, 기타 요구사항)을 반영하여 최종 JD 출력
  - 사전 생성된 내용을 보여줌으로써 사용자 경험을 개선하고, 운영 안정성을 높일 수 있음 (일배치로 미리 JD를 생성하는 방식)
  - 사용자가 원할 경우, 사전 생성된 JD를 수정하고 LLM을 통하여 2차 가공
  - 생성된 내용이 있고, 사전 생성 프롬프트보다 적은 수의 토큰만 사용하기 때문에 빠른 응답이 가능 (다중 요청 상황 대응)
- **LLM queue**: 사용자에게 실시간으로 남은 대기시간을 보여주는 기능
  - Background에서 생성이 진행되며, 처리 평균 시간을 계산하여 응답 예상 시간을 제공 
  - (TODO) 대기 시간이 일정 시간 이상 길어질 경우, JD 갤러리 (타 회사에서 생성한 JD를 확인하고, 댓글/좋아요 등의 기능) 화면을 보여줌
  - (TODO) 다중 API 운영을 통한 응답 시간 최소화 (gateway 서버 개발 필요)
- **Guardrail**: 사용자가 부적절한 요청을 했을 때, 이를 막기 위한 기능
  - korcen과 같은 룰 기반의 패키지지로 빠르게 1차 방어
  - (TODO) Deeplearning-based API (e.g. openai omni-moderation-latest; 비용 발생)를 활용하여 2차 방어 
  - (TODO) LLM-finetuning을 활용하여 sLLM 기반의 guardrail model을 직접 운영

# 2. Method
## 2.1. Entity Extraction

* 서비스 상황에서 사용자 또는 LLM에 의해 부적절한 요청, 답변이 생성되는 것은 매우 위험 (가드레일 필수) 

* 이러한 문제를 “사전 생성 데이터 중심 RAG” 기반으로 정확도·안전 확보하는 것이 목적

* 사전에 정보를 추출할 수 있는 소스는, Job Korea에 존재하는 채용 공고와 직무에 대한 정보
  * 해당 정보들로부터 JD의 스타일, 직무에 대한 기술 정보 (역량, 세부 기술 등)을 추출


* Workflow
  - JD + 직무명 (few shot): 스타일 추출, 기술 추출 
  - 직무명 (zero shot): 일반적으로 요구되는 지식/기술명 추출

* Entity 설계 정보
  * CompanyKnowledge: 기업 소개·문화·가치관·핵심 역량(없으면 null 유지)
  * StylePreset: 정형적, 트렌디(Notion류), 기술상세, 회사 고유 톤

(데이터의 경우 크롤링을 통해 Job Korea 홈페이지에서 수집하였습니다.)

## 2.2 JD Generation
* 사전에 생성한 "Entity"를 기반으로 JD를 생성하여, API/GPU 사용량을 최소화

* 템플릿 별 N개의 JD를 제공하고 사용자가 수정할 수 있는 기능을 제공
  * 수정하는 경우:
    * 사전 DB의 정보가 아닌, 정제된 적은 토큰을 입력하고 Task가 단순하기 때문에 (Rewriting) 
    
      적은 리소스만 가지고도 효율적으로 TTFT를 개선할 수 있음 
  * 수정하지 않는 경우:
    * 생성된 JD를 사용자가 선택할 경우 확인을 위한 경고 문구를 호출하고 (TODO), 웹사이트에 공고를 업로드함 (기존 시스템과의 연동)

* 마지막으로, 노출되는 **모든 생성되는 JD**는 반드시 streaming으로 처리하여, 사용자 경험을 극대화할 수 있도록 한다.   

## 2.3. LLM Queue
* 2.2에서 제시한 전략은 하드웨어 리소스 관점에서의 최적화인 반면, LLM Queue의 경우 사용자 경험 관점에서의 대응 전략이다.
* 자원이 무한하다면 수많은 API를 gateway 서버와 함께 사용하는 것이 가능하다 (라운드로빈 또는 vllm 등의 패키지에서 제공하는 token 처리량을 활용하여 개발이 가능하다).
* 그러나, 현실적인 비용을 생각해봤을때, 실시간 대기 시간과 퍼센티지 등을 제공하여 사용자 경험을 개선하는 것이 더 효율적일 수 있다.
* 단순 대기 시간만으로는 사용자 이탈을 막기 어렵기 때문에, 인사 담당자들이 업무에 도움이 되는 정보들을 얻을 수 있는 "JD 갤러리"를 운영하는 것이 이탈 방지에 도움이 될 것이라고 생각한다. 

### 2.3.1 JD 갤러리
* JD 생성을 기다리는 동안 자연스럽게 경쟁사 또는 관련 직무 JD를 보여주고, 생성된 JD의 수정에 도움이 될만한 정보를 제공한다. 
* 특히, 관련 직무/경쟁사의 인기 지원 공고, 지원자 현황, 통계 차트, 합격률, 팁, 좋아요/댓글 기능들을 함께 제공하여, 정보와 재미를 동시에 느낄 수 있도록 유도한다 (TODO)
* 이러한 검색 기능을 제공하기 위해선, 간단한 키워드 / 벡터 검색을 제공하는 검색엔진을 활용할 수 있으며, 서비스 고도화를 위해 Splade와 같은 Hybrid Search 또는 Embedding Model fine-tuning을 진행할 수 있다. 
* 또한, 대기 시간이 아니더라도 별도의 페이지를 상시 운영하며, 인사 담당자 뿐 아니라 일반 사용자들도 함께 소통할 수 있도록 설계한다.

## 2.4. Guardrail
* 우선 korcen 룰 기반의 패키지로 입/출력을 모두 빠르게 1차적으로 방어하며, 룰에 새로운 규칙을 추가하여 문제가 재발하는 경우를 방지할 수 있다. 
* 그러나 문맥이 고려되지 않기 때문에, AI 기반의 가드레일이 추가적인 전략이 될 수 있다.
* 현재 공개된 모델 (e.g. openai omni-moderation-latest) 들이 텍스트의 위험 정도를 수치로서 제공해주고 있지만, 한국어 이해는 상대적으로 떨어지는 모습을 보인다. 
* 따라서, 장기적인 관점에서 sLLM fine-tuning을 통한 가드레일 모델 운영이 반드시 필요하다고 생각한다. 
* 마지막으로, GenAI 서비스에서 모든 과정의 승인은 사용자의 선택으로 결정되어야하므로, 이를 사용자에게 분명히 고지하고 서비스를 운영하는 것이 중요할 것이다. 

---
# 3. Prompt / Context Engineering 전략
- 기술/스타일 영역의 경우 반복해서 뽑았을때도 일정하게 유지되는 것을 목표 \
  어느정도의 자유도를 주면서도 재생성시 값이 크게 달라지지 않도록 하기 위해 temperature는 0.3으로 설정
- seed 고정, top_k / top_p를 낮추는 방법으로도 적용 가능
- JD 생성의 경우 오히려 다양한 형식으로 생성하도록 temperature를 0.7로 설정하여, 사용자가 항상 정형화된 답변을 받는다는 느낌을 들지 않도록 유도

### 3.1. 프롬프트 역할 / 목록
* JD를 활용하여 회사만의 고유 스타일 생성
> backend/src/prompts/ko/company.analysis.jd_style.v1.yaml

* JD를 활용한 회사에 필요한 직무 관련 지식 / 기술 생성
> backend/src/prompts/ko/company.analysis.job_competency_few_shot.v1.yaml

* 직무명만 입력하여, 직무 관련 지식 / 기술을 폭넓게 생성 (추후에 검색 tool을 연동함으로써, 빠르게 바뀌는 직무 지식을 보완)
> backend/src/prompts/ko/company.analysis.job_competency_zero_shot.v1.yaml

* 앞서 생성한 스타일, 지식을 활용하여 템플릿에 맞는 JD를 생성
> backend/src/prompts/ko/jd.generation.v1.yaml

### 3.2. 설계 전략
- 개인정보 및 민감정보를 사용자가 임의로 수정할 수 없게 만들기 위해, 시스템 프롬프트는 사용자가 수정할 수 없도록 설계했습니다.
- company.analysis 유저 프롬프트는 회사의 정보들을 사전에 생성하는 것을 목표로 합니다.
- 이를 위해 RAG와 같이 JD를 fewshot으로 제공하였고, 생성 예시를 한번 더 제공하여 json 형식을 맞추도록 유도했습니다.
- jd.generation 프롬프트는 실제 JD를 입력하지 않고 company.analysis로 생성한 지식과 스타일만 입력으로 들어가게 됩니다.
- 이때, 생성 단계에서 사용자의 입력이 들어갈 수 없기 때문에, 부적절한 내용을 생성하는 것을 방지할 수 있는 효과가 있습니다.


### 4. 기타 Backend Service API
Frontend에 반영하지 못했으나, Backend에 PoC 수준의 기능 구현이 완료된 API들을 기재합니다.
(backend/scripts/api_list.sh에 정리되어있습니다.)

* JD 수정 api
knowledge_override, style_override 입력을 통해, 사용자가 수정한 내용을 반영하여 재생성할 수 있도록 만들었습니다.
> curl -X POST "http://localhost:8000/api/jd/generate" \
  -H "Content-Type: application/json" \
  -d '{
    "provider": "openai",
    "model": "gpt-4o",
    "company_code": "jobkorea",
    "job_code": "1000242",
    "knowledge_override": {
      "introduction": "비판적이고 직관적으로 생각합니다.",
      "culture": "실험 중심, 데이터 기반 의사결정",
      "values": ["고객집착", "학습과 공유", "끝까지 실행"],
      "ideal_traits": ["문제정의 능력", "협업", "주도성"],
      "requirements": {
        "competencies": ["데이터 해석", "문제해결"],
        "skills": ["Python", "PyTorch", "SQL"],
        "project_experience": ["추천모델 운영", "실시간 서빙"]
      },
      "preferred": {
        "competencies": ["성능최적화", "A/B 테스트 설계"],
        "skills": ["TensorFlow", "ONNX", "Triton"],
        "project_experience": ["대규모 트래픽 환경"]
      },
      "extras": {
        "benefits": ["자기계발비", "리모트 옵션"],
        "locations": ["서울 본사"],
        "hiring_process": ["서류", "실무면접", "임원면접", "처우협의"]
      }
    },
    "style_override": {
      "style_label": "기술 중심-협력적",
      "tone_keywords": ["혁신적", "협력적", "실험적"],
      "section_outline": ["About Us", "Team Introduction", "Responsibilities", "Qualifications", "Preferred Qualifications", "Hiring Process"],
      "templates": {
        "About Us": "회사의 미션과 임팩트를 간결히 소개합니다.",
        "Team Introduction": "팀이 해결하는 문제와 협업 방식을 설명합니다.",
        "Responsibilities": "핵심 역할과 기대 결과를 불릿으로 정리합니다.",
        "Qualifications": "필수 요건을 구체적으로 나열합니다.",
        "Preferred Qualifications": "우대 조건을 구체적으로 나열합니다.",
        "Hiring Process": "전형 절차를 간단히 제공합니다."
      }
    }
  }'


* Concurrency Stress Test api
사용자가 몰려 대기해야하는 상황을 구현한 api입니다.
TASK_ID를 반환하며, 해당 url에 접근 시 현재 상태와 stream 기반의 output을 받을 수 있습니다.

> curl -sS -X POST "http://localhost:8000/api/llm/queue/sim-then-generate" \
  -H 'Content-Type: application/json' \
  -d '{
    "prequeue_count": 30,
    "sim": { "min_sec": 3, "max_sec": 5 },
    "jd": {
      "provider": "openai",
      "model": "gpt-4o",
      "language": "ko",
      "company_code": "jobkorea",
      "job_code": "1000242",
      "style_source": "default",
      "default_style_name": "일반적"
    },
    "wait_timeout_sec": 600
  }'

* guardrail
> curl -X POST "http://localhost:8000/api/guardrail/check" \
  -H "Content-Type: application/json" \
  -d '{"text": "이건 그냥 문장", "comment": "XX 같은 단어 포함"}'

# 진행도
curl -sS "http://localhost:8000/api/llm/queue/tasks/<TASK_ID>/status"

# non-stream 결과
(stream에서 result를 호출하면 {"detail":"stream-mode task. Use /tasks/{task_id}/stream"}를 출력)

curl -sS "http://localhost:8000/api/llm/queue/tasks/<TASK_ID>/result"

# 완료 결과 (stream인 경우)

curl -sS "http://localhost:8000/api/llm/queue/tasks/<TASK_ID>/event"<|MERGE_RESOLUTION|>--- conflicted
+++ resolved
@@ -21,11 +21,7 @@
 
 
 ### Frontend
-<<<<<<< HEAD
 (현재 버그가 있어 수정이 필요한 상황입니다. 백엔드는 정상적으로 작동합니다. 패키징 에러로 당일 저녁에 수정해서 다시 올리겠습니다.)
-=======
-(현재 버그가 있어 수정이 필요한 상황입니다. 백엔드는 정상적으로 작동합니다. 패키징 에러로 당일 내 수정해서 다시 올리겠습니다.)
->>>>>>> b85f78b9
 1. macOS/Linux nvm: Node LTS 설치 (권장: 20.x 또는 22.x)\
    (이미 설치 되어있다면 넘어가셔도 됩니다.)
 > curl -fsSL https://raw.githubusercontent.com/nvm-sh/nvm/v0.39.7/install.sh | bash
